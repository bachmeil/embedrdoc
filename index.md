--- conflicted
+++ resolved
@@ -1,6 +1,5 @@
 # Overview
 
-<<<<<<< HEAD
 One of the limitations of the D programming language is that it doesn't
 have the same selection of libraries for data analysis that you have in
 a language like R. One way to solve that problem would be to port the many 
@@ -15,22 +14,6 @@
 commonly used to call C, C++, and Fortran code from R. 
 Other R users can call 
 the D functions you've written even if they don't know anything about D.
-=======
-D is a nice programming language, but it doesn't have many libraries for 
-statistical analysis. One way to solve that problem would be to port all 
-of R's libraries to D. With a million programmer hours, you could 
-get a good start on that task. A more realistic solution, taken here, is 
-to facilitate communication between D and R. This can be done in two ways:
-
-**Calling D functions from R.** The main program is written in R, but 
-bottlenecks and anything for which D is better are written in D, 
-compiled into a shared library, and loaded into R. 
-This procedure is commonly used to call C, C++, and Fortran code from R. 
-The primary advantage of this approach is that other R users can call 
-the D functions you've written, even if they don't know anything about 
-D. Currently, this can be done using DMD or LDC on Linux, and LDC on
-Mac.
->>>>>>> 30a81064
 
 **Calling R functions from D.** You can use the excellent 
 [RInside](https://github.com/eddelbuettel/rinside) project to embed an R 
